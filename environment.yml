name: yalal
channels:
  - defaults
dependencies:
<<<<<<< HEAD
  - atomicwrites=1.3.0=py37_1
  - attrs=19.1.0=py37_1
  - bitarray=0.8.3=py37h1de35cc_0
  - blas=1.0=mkl
  - ca-certificates=2019.5.15=0
  - certifi=2019.6.16=py37_0
  - intel-openmp=2019.3=199
  - libcxx=4.0.1=hcfea43d_1
  - libcxxabi=4.0.1=hcfea43d_1
  - libedit=3.1.20181209=hb402a30_0
  - libffi=3.2.1=h475c297_4
  - libgfortran=3.0.1=h93005f0_2
  - mkl=2019.3=199
  - mkl_fft=1.0.10=py37h5e564d8_0
  - mkl_random=1.0.2=py37h27c97d8_0
  - more-itertools=6.0.0=py37_0
  - ncurses=6.1=h0a44026_1
  - numpy=1.16.2=py37hacdab7b_0
  - numpy-base=1.16.2=py37h6575580_0
  - openssl=1.1.1c=h1de35cc_1
  - pip=19.0.3=py37_0
  - pluggy=0.9.0=py37_0
  - py=1.8.0=py37_0
  - pytest=4.3.1=py37_0
  - python=3.7.3=h359304d_0
  - readline=7.0=h1de35cc_5
  - scipy=1.2.1=py37h1410ff5_0
  - setuptools=40.8.0=py37_0
  - six=1.12.0=py37_0
  - sqlite=3.27.2=ha441bb4_0
  - tk=8.6.8=ha441bb4_0
  - wheel=0.33.1=py37_0
  - xz=5.2.4=h1de35cc_4
  - zlib=1.2.11=h1de35cc_3
=======
  - python=3.7.3
  - pytest==4.3.1
  - bitarray==0.8.3
  - numpy==1.16.2
  - scipy==1.2.1
>>>>>>> 6a1c29db
<|MERGE_RESOLUTION|>--- conflicted
+++ resolved
@@ -2,45 +2,8 @@
 channels:
   - defaults
 dependencies:
-<<<<<<< HEAD
-  - atomicwrites=1.3.0=py37_1
-  - attrs=19.1.0=py37_1
-  - bitarray=0.8.3=py37h1de35cc_0
-  - blas=1.0=mkl
-  - ca-certificates=2019.5.15=0
-  - certifi=2019.6.16=py37_0
-  - intel-openmp=2019.3=199
-  - libcxx=4.0.1=hcfea43d_1
-  - libcxxabi=4.0.1=hcfea43d_1
-  - libedit=3.1.20181209=hb402a30_0
-  - libffi=3.2.1=h475c297_4
-  - libgfortran=3.0.1=h93005f0_2
-  - mkl=2019.3=199
-  - mkl_fft=1.0.10=py37h5e564d8_0
-  - mkl_random=1.0.2=py37h27c97d8_0
-  - more-itertools=6.0.0=py37_0
-  - ncurses=6.1=h0a44026_1
-  - numpy=1.16.2=py37hacdab7b_0
-  - numpy-base=1.16.2=py37h6575580_0
-  - openssl=1.1.1c=h1de35cc_1
-  - pip=19.0.3=py37_0
-  - pluggy=0.9.0=py37_0
-  - py=1.8.0=py37_0
-  - pytest=4.3.1=py37_0
-  - python=3.7.3=h359304d_0
-  - readline=7.0=h1de35cc_5
-  - scipy=1.2.1=py37h1410ff5_0
-  - setuptools=40.8.0=py37_0
-  - six=1.12.0=py37_0
-  - sqlite=3.27.2=ha441bb4_0
-  - tk=8.6.8=ha441bb4_0
-  - wheel=0.33.1=py37_0
-  - xz=5.2.4=h1de35cc_4
-  - zlib=1.2.11=h1de35cc_3
-=======
   - python=3.7.3
   - pytest==4.3.1
   - bitarray==0.8.3
   - numpy==1.16.2
   - scipy==1.2.1
->>>>>>> 6a1c29db
